/*
 * Q35 chipset based pc system emulator
 *
 * Copyright (c) 2003-2004 Fabrice Bellard
 * Copyright (c) 2009, 2010
 *               Isaku Yamahata <yamahata at valinux co jp>
 *               VA Linux Systems Japan K.K.
 * Copyright (C) 2012 Jason Baron <jbaron@redhat.com>
 *
 * This is based on pc.c, but heavily modified.
 *
 * Permission is hereby granted, free of charge, to any person obtaining a copy
 * of this software and associated documentation files (the "Software"), to deal
 * in the Software without restriction, including without limitation the rights
 * to use, copy, modify, merge, publish, distribute, sublicense, and/or sell
 * copies of the Software, and to permit persons to whom the Software is
 * furnished to do so, subject to the following conditions:
 *
 * The above copyright notice and this permission notice shall be included in
 * all copies or substantial portions of the Software.
 *
 * THE SOFTWARE IS PROVIDED "AS IS", WITHOUT WARRANTY OF ANY KIND, EXPRESS OR
 * IMPLIED, INCLUDING BUT NOT LIMITED TO THE WARRANTIES OF MERCHANTABILITY,
 * FITNESS FOR A PARTICULAR PURPOSE AND NONINFRINGEMENT. IN NO EVENT SHALL
 * THE AUTHORS OR COPYRIGHT HOLDERS BE LIABLE FOR ANY CLAIM, DAMAGES OR OTHER
 * LIABILITY, WHETHER IN AN ACTION OF CONTRACT, TORT OR OTHERWISE, ARISING FROM,
 * OUT OF OR IN CONNECTION WITH THE SOFTWARE OR THE USE OR OTHER DEALINGS IN
 * THE SOFTWARE.
 */
#include "hw/hw.h"
#include "hw/loader.h"
#include "sysemu/arch_init.h"
#include "hw/i2c/smbus.h"
#include "hw/boards.h"
#include "hw/timer/mc146818rtc.h"
#include "hw/xen/xen.h"
#include "sysemu/kvm.h"
#include "hw/kvm/clock.h"
#include "hw/pci-host/q35.h"
#include "exec/address-spaces.h"
#include "hw/i386/ich9.h"
#include "hw/i386/smbios.h"
#include "hw/ide/pci.h"
#include "hw/ide/ahci.h"
#include "hw/usb.h"
#include "hw/cpu/icc_bus.h"
#include "qemu/error-report.h"

/* ICH9 AHCI has 6 ports */
#define MAX_SATA_PORTS     6

static bool has_acpi_build = true;
static bool smbios_defaults = true;
static bool smbios_legacy_mode;
static bool smbios_uuid_encoded = true;
/* Make sure that guest addresses aligned at 1Gbyte boundaries get mapped to
 * host addresses aligned at 1Gbyte boundaries.  This way we can use 1GByte
 * pages in the host.
 */
static bool gigabyte_align = true;
static bool has_reserved_memory = true;

/* PC hardware initialisation */
static void pc_q35_init(MachineState *machine)
{
    PCMachineState *pc_machine = PC_MACHINE(machine);
    ram_addr_t below_4g_mem_size, above_4g_mem_size;
    Q35PCIHost *q35_host;
    PCIHostState *phb;
    PCIBus *host_bus;
    PCIDevice *lpc;
    BusState *idebus[MAX_SATA_PORTS];
    ISADevice *rtc_state;
    ISADevice *floppy;
    MemoryRegion *pci_memory;
    MemoryRegion *rom_memory;
    MemoryRegion *ram_memory;
    GSIState *gsi_state;
    ISABus *isa_bus;
    int pci_enabled = 1;
    qemu_irq *cpu_irq;
    qemu_irq *gsi;
    qemu_irq *i8259;
    int i;
    ICH9LPCState *ich9_lpc;
    PCIDevice *ahci;
    DeviceState *icc_bridge;
    PcGuestInfo *guest_info;
    ram_addr_t lowmem;
    DriveInfo *hd[MAX_SATA_PORTS];

    /* Check whether RAM fits below 4G (leaving 1/2 GByte for IO memory
     * and 256 Mbytes for PCI Express Enhanced Configuration Access Mapping
     * also known as MMCFG).
     * If it doesn't, we need to split it in chunks below and above 4G.
     * In any case, try to make sure that guest addresses aligned at
     * 1G boundaries get mapped to host addresses aligned at 1G boundaries.
     * For old machine types, use whatever split we used historically to avoid
     * breaking migration.
     */
    if (machine->ram_size >= 0xb0000000) {
        lowmem = gigabyte_align ? 0x80000000 : 0xb0000000;
    } else {
        lowmem = 0xb0000000;
    }

    /* Handle the machine opt max-ram-below-4g.  It is basically doing
     * min(qemu limit, user limit).
     */
    if (lowmem > pc_machine->max_ram_below_4g) {
        lowmem = pc_machine->max_ram_below_4g;
        if (machine->ram_size - lowmem > lowmem &&
            lowmem & ((1ULL << 30) - 1)) {
            error_report("Warning: Large machine and max_ram_below_4g(%"PRIu64
                         ") not a multiple of 1G; possible bad performance.",
                         pc_machine->max_ram_below_4g);
        }
    }

    if (machine->ram_size >= lowmem) {
        above_4g_mem_size = machine->ram_size - lowmem;
        below_4g_mem_size = lowmem;
    } else {
        above_4g_mem_size = 0;
        below_4g_mem_size = machine->ram_size;
    }

    if (xen_enabled() && xen_hvm_init(&below_4g_mem_size, &above_4g_mem_size,
                                      &ram_memory) != 0) {
        fprintf(stderr, "xen hardware virtual machine initialisation failed\n");
        exit(1);
    }

    icc_bridge = qdev_create(NULL, TYPE_ICC_BRIDGE);
    object_property_add_child(qdev_get_machine(), "icc-bridge",
                              OBJECT(icc_bridge), NULL);

    pc_cpus_init(machine->cpu_model, icc_bridge);
    pc_acpi_init("q35-acpi-dsdt.aml");

    kvmclock_create();

    /* pci enabled */
    if (pci_enabled) {
        pci_memory = g_new(MemoryRegion, 1);
        memory_region_init(pci_memory, NULL, "pci", UINT64_MAX);
        rom_memory = pci_memory;
    } else {
        pci_memory = NULL;
        rom_memory = get_system_memory();
    }

    guest_info = pc_guest_info_init(below_4g_mem_size, above_4g_mem_size);
    guest_info->isapc_ram_fw = false;
    guest_info->has_acpi_build = has_acpi_build;
    guest_info->has_reserved_memory = has_reserved_memory;

    /* Migration was not supported in 2.0 for Q35, so do not bother
     * with this hack (see hw/i386/acpi-build.c).
     */
    guest_info->legacy_acpi_table_size = 0;

    if (smbios_defaults) {
        MachineClass *mc = MACHINE_GET_CLASS(machine);
        /* These values are guest ABI, do not change */
        smbios_set_defaults("QEMU", "Standard PC (Q35 + ICH9, 2009)",
                            mc->name, smbios_legacy_mode, smbios_uuid_encoded);
    }

    /* allocate ram and load rom/bios */
    if (!xen_enabled()) {
        pc_memory_init(machine, get_system_memory(),
                       below_4g_mem_size, above_4g_mem_size,
                       rom_memory, &ram_memory, guest_info);
    }

    /* irq lines */
    gsi_state = g_malloc0(sizeof(*gsi_state));
    if (kvm_irqchip_in_kernel()) {
        kvm_pc_setup_irq_routing(pci_enabled);
        gsi = qemu_allocate_irqs(kvm_pc_gsi_handler, gsi_state,
                                 GSI_NUM_PINS);
    } else {
        gsi = qemu_allocate_irqs(gsi_handler, gsi_state, GSI_NUM_PINS);
    }

    /* create pci host bus */
    q35_host = Q35_HOST_DEVICE(qdev_create(NULL, TYPE_Q35_HOST_DEVICE));

    object_property_add_child(qdev_get_machine(), "q35", OBJECT(q35_host), NULL);
    q35_host->mch.ram_memory = ram_memory;
    q35_host->mch.pci_address_space = pci_memory;
    q35_host->mch.system_memory = get_system_memory();
    q35_host->mch.address_space_io = get_system_io();
    q35_host->mch.below_4g_mem_size = below_4g_mem_size;
    q35_host->mch.above_4g_mem_size = above_4g_mem_size;
    q35_host->mch.guest_info = guest_info;
    /* pci */
    qdev_init_nofail(DEVICE(q35_host));
    phb = PCI_HOST_BRIDGE(q35_host);
    host_bus = phb->bus;
    /* create ISA bus */
    lpc = pci_create_simple_multifunction(host_bus, PCI_DEVFN(ICH9_LPC_DEV,
                                          ICH9_LPC_FUNC), true,
                                          TYPE_ICH9_LPC_DEVICE);

    object_property_add_link(OBJECT(machine), PC_MACHINE_ACPI_DEVICE_PROP,
                             TYPE_HOTPLUG_HANDLER,
                             (Object **)&pc_machine->acpi_dev,
                             object_property_allow_set_link,
                             OBJ_PROP_LINK_UNREF_ON_RELEASE, &error_abort);
    object_property_set_link(OBJECT(machine), OBJECT(lpc),
                             PC_MACHINE_ACPI_DEVICE_PROP, &error_abort);

    ich9_lpc = ICH9_LPC_DEVICE(lpc);
    ich9_lpc->pic = gsi;
    ich9_lpc->ioapic = gsi_state->ioapic_irq;
    pci_bus_irqs(host_bus, ich9_lpc_set_irq, ich9_lpc_map_irq, ich9_lpc,
                 ICH9_LPC_NB_PIRQS);
    pci_bus_set_route_irq_fn(host_bus, ich9_route_intx_pin_to_irq);
    isa_bus = ich9_lpc->isa_bus;

    /*end early*/
    isa_bus_irqs(isa_bus, gsi);

    if (kvm_irqchip_in_kernel()) {
        i8259 = kvm_i8259_init(isa_bus);
    } else if (xen_enabled()) {
        i8259 = xen_interrupt_controller_init();
    } else {
        cpu_irq = pc_allocate_cpu_irq();
        i8259 = i8259_init(isa_bus, cpu_irq[0]);
    }

    for (i = 0; i < ISA_NUM_IRQS; i++) {
        gsi_state->i8259_irq[i] = i8259[i];
    }
    if (pci_enabled) {
        ioapic_init_gsi(gsi_state, "q35");
    }
    qdev_init_nofail(icc_bridge);

    pc_register_ferr_irq(gsi[13]);

    /* init basic PC hardware */
    pc_basic_device_init(isa_bus, gsi, &rtc_state, &floppy,
                         !pc_machine->vmport, 0xff0104);

    /* connect pm stuff to lpc */
    ich9_lpc_pm_init(lpc);

    /* ahci and SATA device, for q35 1 ahci controller is built-in */
    ahci = pci_create_simple_multifunction(host_bus,
                                           PCI_DEVFN(ICH9_SATA1_DEV,
                                                     ICH9_SATA1_FUNC),
                                           true, "ich9-ahci");
    idebus[0] = qdev_get_child_bus(&ahci->qdev, "ide.0");
    idebus[1] = qdev_get_child_bus(&ahci->qdev, "ide.1");
    g_assert(MAX_SATA_PORTS == ICH_AHCI(ahci)->ahci.ports);
    ide_drive_get(hd, ICH_AHCI(ahci)->ahci.ports);
    ahci_ide_create_devs(ahci, hd);

    if (usb_enabled(false)) {
        /* Should we create 6 UHCI according to ich9 spec? */
        ehci_create_ich9_with_companions(host_bus, 0x1d);
    }

    /* TODO: Populate SPD eeprom data.  */
    smbus_eeprom_init(ich9_smb_init(host_bus,
                                    PCI_DEVFN(ICH9_SMB_DEV, ICH9_SMB_FUNC),
                                    0xb100),
                      8, NULL, 0);

    pc_cmos_init(below_4g_mem_size, above_4g_mem_size, machine->boot_order,
                 machine, floppy, idebus[0], idebus[1], rtc_state);

    /* the rest devices to which pci devfn is automatically assigned */
    pc_vga_init(isa_bus, host_bus);
    pc_nic_init(isa_bus, host_bus);
    if (pci_enabled) {
        pc_pci_device_init(host_bus);
    }
}

static void pc_compat_2_1(MachineState *machine)
{
<<<<<<< HEAD
    smbios_uuid_encoded = false;
=======
    x86_cpu_compat_set_features("coreduo", FEAT_1_ECX, CPUID_EXT_VMX, 0);
    x86_cpu_compat_set_features("core2duo", FEAT_1_ECX, CPUID_EXT_VMX, 0);
    x86_cpu_compat_kvm_no_autodisable(FEAT_8000_0001_ECX, CPUID_EXT3_SVM);
>>>>>>> 75d373ef
}

static void pc_compat_2_0(MachineState *machine)
{
    pc_compat_2_1(machine);
    smbios_legacy_mode = true;
    has_reserved_memory = false;
    pc_set_legacy_acpi_data_size();
}

static void pc_compat_1_7(MachineState *machine)
{
    pc_compat_2_0(machine);
    smbios_defaults = false;
    gigabyte_align = false;
    option_rom_has_mr = true;
    x86_cpu_compat_kvm_no_autoenable(FEAT_1_ECX, CPUID_EXT_X2APIC);
}

static void pc_compat_1_6(MachineState *machine)
{
    pc_compat_1_7(machine);
    rom_file_has_mr = false;
    has_acpi_build = false;
}

static void pc_compat_1_5(MachineState *machine)
{
    pc_compat_1_6(machine);
}

static void pc_compat_1_4(MachineState *machine)
{
    pc_compat_1_5(machine);
    x86_cpu_compat_set_features("n270", FEAT_1_ECX, 0, CPUID_EXT_MOVBE);
    x86_cpu_compat_set_features("Westmere", FEAT_1_ECX, 0, CPUID_EXT_PCLMULQDQ);
}

static void pc_q35_init_2_1(MachineState *machine)
{
    pc_compat_2_1(machine);
    pc_q35_init(machine);
}

static void pc_q35_init_2_0(MachineState *machine)
{
    pc_compat_2_0(machine);
    pc_q35_init(machine);
}

static void pc_q35_init_1_7(MachineState *machine)
{
    pc_compat_1_7(machine);
    pc_q35_init(machine);
}

static void pc_q35_init_1_6(MachineState *machine)
{
    pc_compat_1_6(machine);
    pc_q35_init(machine);
}

static void pc_q35_init_1_5(MachineState *machine)
{
    pc_compat_1_5(machine);
    pc_q35_init(machine);
}

static void pc_q35_init_1_4(MachineState *machine)
{
    pc_compat_1_4(machine);
    pc_q35_init(machine);
}

#define PC_Q35_MACHINE_OPTIONS \
    PC_DEFAULT_MACHINE_OPTIONS, \
    .family = "pc_q35", \
    .desc = "Standard PC (Q35 + ICH9, 2009)", \
    .hot_add_cpu = pc_hot_add_cpu, \
    .units_per_default_bus = 1

#define PC_Q35_2_2_MACHINE_OPTIONS                      \
    PC_Q35_MACHINE_OPTIONS,                             \
    .default_machine_opts = "firmware=bios-256k.bin",   \
    .default_display = "std"

static QEMUMachine pc_q35_machine_v2_2 = {
    PC_Q35_2_2_MACHINE_OPTIONS,
    .name = "pc-q35-2.2",
    .alias = "q35",
    .init = pc_q35_init,
};

#define PC_Q35_2_1_MACHINE_OPTIONS                      \
    PC_Q35_MACHINE_OPTIONS,                             \
    .default_machine_opts = "firmware=bios-256k.bin"

static QEMUMachine pc_q35_machine_v2_1 = {
    PC_Q35_2_1_MACHINE_OPTIONS,
    .name = "pc-q35-2.1",
    .init = pc_q35_init_2_1,
    .compat_props = (GlobalProperty[]) {
        HW_COMPAT_2_1,
        { /* end of list */ }
    },
};

#define PC_Q35_2_0_MACHINE_OPTIONS PC_Q35_2_1_MACHINE_OPTIONS

static QEMUMachine pc_q35_machine_v2_0 = {
    PC_Q35_2_0_MACHINE_OPTIONS,
    .name = "pc-q35-2.0",
    .init = pc_q35_init_2_0,
    .compat_props = (GlobalProperty[]) {
        PC_COMPAT_2_0,
        { /* end of list */ }
    },
};

#define PC_Q35_1_7_MACHINE_OPTIONS PC_Q35_MACHINE_OPTIONS

static QEMUMachine pc_q35_machine_v1_7 = {
    PC_Q35_1_7_MACHINE_OPTIONS,
    .name = "pc-q35-1.7",
    .init = pc_q35_init_1_7,
    .compat_props = (GlobalProperty[]) {
        PC_COMPAT_1_7,
        { /* end of list */ }
    },
};

#define PC_Q35_1_6_MACHINE_OPTIONS PC_Q35_MACHINE_OPTIONS

static QEMUMachine pc_q35_machine_v1_6 = {
    PC_Q35_1_6_MACHINE_OPTIONS,
    .name = "pc-q35-1.6",
    .init = pc_q35_init_1_6,
    .compat_props = (GlobalProperty[]) {
        PC_COMPAT_1_6,
        { /* end of list */ }
    },
};

static QEMUMachine pc_q35_machine_v1_5 = {
    PC_Q35_1_6_MACHINE_OPTIONS,
    .name = "pc-q35-1.5",
    .init = pc_q35_init_1_5,
    .compat_props = (GlobalProperty[]) {
        PC_COMPAT_1_5,
        { /* end of list */ }
    },
};

#define PC_Q35_1_4_MACHINE_OPTIONS \
    PC_Q35_1_6_MACHINE_OPTIONS, \
    .hot_add_cpu = NULL

static QEMUMachine pc_q35_machine_v1_4 = {
    PC_Q35_1_4_MACHINE_OPTIONS,
    .name = "pc-q35-1.4",
    .init = pc_q35_init_1_4,
    .compat_props = (GlobalProperty[]) {
        PC_COMPAT_1_4,
        { /* end of list */ }
    },
};

static void pc_q35_machine_init(void)
{
    qemu_register_pc_machine(&pc_q35_machine_v2_2);
    qemu_register_pc_machine(&pc_q35_machine_v2_1);
    qemu_register_pc_machine(&pc_q35_machine_v2_0);
    qemu_register_pc_machine(&pc_q35_machine_v1_7);
    qemu_register_pc_machine(&pc_q35_machine_v1_6);
    qemu_register_pc_machine(&pc_q35_machine_v1_5);
    qemu_register_pc_machine(&pc_q35_machine_v1_4);
}

machine_init(pc_q35_machine_init);<|MERGE_RESOLUTION|>--- conflicted
+++ resolved
@@ -284,13 +284,10 @@
 
 static void pc_compat_2_1(MachineState *machine)
 {
-<<<<<<< HEAD
     smbios_uuid_encoded = false;
-=======
     x86_cpu_compat_set_features("coreduo", FEAT_1_ECX, CPUID_EXT_VMX, 0);
     x86_cpu_compat_set_features("core2duo", FEAT_1_ECX, CPUID_EXT_VMX, 0);
     x86_cpu_compat_kvm_no_autodisable(FEAT_8000_0001_ECX, CPUID_EXT3_SVM);
->>>>>>> 75d373ef
 }
 
 static void pc_compat_2_0(MachineState *machine)
